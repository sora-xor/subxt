// Copyright 2019-2022 Parity Technologies (UK) Ltd.
// This file is part of subxt.
//
// subxt is free software: you can redistribute it and/or modify
// it under the terms of the GNU General Public License as published by
// the Free Software Foundation, either version 3 of the License, or
// (at your option) any later version.
//
// subxt is distributed in the hope that it will be useful,
// but WITHOUT ANY WARRANTY; without even the implied warranty of
// MERCHANTABILITY or FITNESS FOR A PARTICULAR PURPOSE.  See the
// GNU General Public License for more details.
//
// You should have received a copy of the GNU General Public License
// along with subxt.  If not, see <http://www.gnu.org/licenses/>.

<<<<<<< HEAD
use crate::types::{CompositeDefFields, TypeGenerator};
use frame_metadata::{v14::RuntimeMetadataV14, PalletCallMetadata, PalletMetadata};
use heck::{ToSnakeCase as _, ToUpperCamelCase as _};
=======
use crate::types::{
    CompositeDefFields,
    TypeGenerator,
};
use frame_metadata::{
    v14::RuntimeMetadataV14,
    PalletMetadata,
};
use heck::{
    ToSnakeCase as _,
    ToUpperCamelCase as _,
};
>>>>>>> f97b8963
use proc_macro2::TokenStream as TokenStream2;
use proc_macro_error::abort_call_site;
use quote::{format_ident, quote};
use scale_info::form::PortableForm;

/// Generate calls from the provided pallet's metadata.
///
/// The function creates a new module named `calls` under the pallet's module.
/// ```ignore
/// pub mod PalletName {
///     pub mod calls {
///     ...
///     }
/// }
/// ```
///
/// The function generates the calls as rust structs that implement the `subxt::Call` trait
/// to uniquely identify the call's identity when creating the extrinsic.
///
/// ```ignore
/// pub struct CallName {
///      pub call_param: type,
/// }
/// impl ::subxt::Call for CallName {
/// ...
/// }
/// ```
///
/// Calls are extracted from the API and wrapped into the generated `TransactionApi` of
/// each module.
///
/// # Arguments
///
/// - `metadata` - Runtime metadata from which the calls are generated.
/// - `type_gen` - The type generator containing all types defined by metadata.
/// - `pallet` - Pallet metadata from which the calls are generated.
/// - `types_mod_ident` - The ident of the base module that we can use to access the generated types from.
pub fn generate_calls(
    metadata: &RuntimeMetadataV14,
    type_gen: &TypeGenerator,
    pallet: &PalletMetadata<PortableForm>,
    types_mod_ident: &syn::Ident,
) -> TokenStream2 {
    // Early return if the pallet has no calls.
    let call = if let Some(ref calls) = pallet.calls {
        calls
    } else {
        return quote!()
    };

    let mut struct_defs = super::generate_structs_from_variants(
        type_gen,
        call.ty.id(),
        |name| name.to_upper_camel_case().into(),
        "Call",
    );
    let (call_structs, call_fns): (Vec<_>, Vec<_>) = struct_defs
        .iter_mut()
        .map(|(variant_name, struct_def)| {
            let (call_fn_args, call_args): (Vec<_>, Vec<_>) =
                match struct_def.fields {
                    CompositeDefFields::Named(ref named_fields) => {
                        named_fields
                            .iter()
                            .map(|(name, field)| {
                                let fn_arg_type = &field.type_path;
                                let call_arg = if field.is_boxed() {
                                    quote! { #name: ::std::boxed::Box::new(#name) }
                                } else {
                                    quote! { #name }
                                };
                                (quote!( #name: #fn_arg_type ), call_arg)
                            })
                            .unzip()
                    }
                    CompositeDefFields::NoFields => Default::default(),
                    CompositeDefFields::Unnamed(_) =>
                        abort_call_site!(
                            "Call variant for type {} must have all named fields",
                            call.ty.id()
                        )
                };

            let pallet_name = &pallet.name;
            let call_name = &variant_name;
            let struct_name = &struct_def.name;
            let call_hash = subxt_metadata::get_call_hash(metadata, pallet_name, call_name)
                .unwrap_or_else(|_| abort_call_site!("Metadata information for the call {}_{} could not be found", pallet_name, call_name));

            let fn_name = format_ident!("{}", variant_name.to_snake_case());
            // Propagate the documentation just to `TransactionApi` methods, while
            // draining the documentation of inner call structures.
            let docs = struct_def.docs.take();
            // The call structure's documentation was stripped above.
            let call_struct = quote! {
                #struct_def

                impl ::subxt::Call for #struct_name {
                    const PALLET: &'static str = #pallet_name;
                    const FUNCTION: &'static str = #call_name;
                }
            };
            let client_fn = quote! {
                #docs
                pub fn #fn_name(
                    &self,
                    check_metadata: bool,
                    #( #call_fn_args, )*
                ) -> Result<::subxt::SubmittableExtrinsic<'a, T, X, #struct_name, DispatchError, root_mod::Event>, ::subxt::BasicError> {
                    let runtime_call_hash = {
                        let locked_metadata = self.client.metadata();
                        let metadata = locked_metadata.read();
                        metadata.call_hash::<#struct_name>()?
                    };
                    if !check_metadata || runtime_call_hash == [#(#call_hash,)*] {
                        let call = #struct_name { #( #call_args, )* };
                        Ok(::subxt::SubmittableExtrinsic::new(self.client, call))
                    } else {
                        Err(::subxt::MetadataError::IncompatibleMetadata.into())
                    }
                }
            };
            (call_struct, client_fn)
        })
        .unzip();

    let call_ty = type_gen.resolve_type(call.ty.id());
    let docs = call_ty.docs();

    quote! {
        #( #[doc = #docs ] )*
        pub mod calls {
            use super::root_mod;
            use super::#types_mod_ident;

            type DispatchError = #types_mod_ident::sp_runtime::DispatchError;

            #( #call_structs )*

            pub struct TransactionApi<'a, T: ::subxt::Config, X> {
                client: &'a ::subxt::Client<T>,
                marker: ::core::marker::PhantomData<X>,
            }

            impl<'a, T, X> TransactionApi<'a, T, X>
            where
                T: ::subxt::Config,
                X: ::subxt::extrinsic::ExtrinsicParams<T>,
            {
                pub fn new(client: &'a ::subxt::Client<T>) -> Self {
                    Self { client, marker: ::core::marker::PhantomData }
                }

                #( #call_fns )*
            }
        }
    }
}<|MERGE_RESOLUTION|>--- conflicted
+++ resolved
@@ -14,24 +14,9 @@
 // You should have received a copy of the GNU General Public License
 // along with subxt.  If not, see <http://www.gnu.org/licenses/>.
 
-<<<<<<< HEAD
 use crate::types::{CompositeDefFields, TypeGenerator};
-use frame_metadata::{v14::RuntimeMetadataV14, PalletCallMetadata, PalletMetadata};
+use frame_metadata::{v14::RuntimeMetadataV14, PalletMetadata};
 use heck::{ToSnakeCase as _, ToUpperCamelCase as _};
-=======
-use crate::types::{
-    CompositeDefFields,
-    TypeGenerator,
-};
-use frame_metadata::{
-    v14::RuntimeMetadataV14,
-    PalletMetadata,
-};
-use heck::{
-    ToSnakeCase as _,
-    ToUpperCamelCase as _,
-};
->>>>>>> f97b8963
 use proc_macro2::TokenStream as TokenStream2;
 use proc_macro_error::abort_call_site;
 use quote::{format_ident, quote};
@@ -79,7 +64,7 @@
     let call = if let Some(ref calls) = pallet.calls {
         calls
     } else {
-        return quote!()
+        return quote!();
     };
 
     let mut struct_defs = super::generate_structs_from_variants(
