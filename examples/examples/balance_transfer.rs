// Copyright 2019-2022 Parity Technologies (UK) Ltd.
// This file is part of subxt.
//
// subxt is free software: you can redistribute it and/or modify
// it under the terms of the GNU General Public License as published by
// the Free Software Foundation, either version 3 of the License, or
// (at your option) any later version.
//
// subxt is distributed in the hope that it will be useful,
// but WITHOUT ANY WARRANTY; without even the implied warranty of
// MERCHANTABILITY or FITNESS FOR A PARTICULAR PURPOSE.  See the
// GNU General Public License for more details.
//
// You should have received a copy of the GNU General Public License
// along with subxt.  If not, see <http://www.gnu.org/licenses/>.

//! To run this example, a local polkadot node should be running. Example verified against polkadot 0.9.18-4542a603cc-aarch64-macos.
//!
//! E.g.
//! ```bash
//! curl "https://github.com/paritytech/polkadot/releases/download/v0.9.18/polkadot" --output /usr/local/bin/polkadot --location
//! polkadot --dev --tmp
//! ```

use sp_keyring::AccountKeyring;
use subxt::{ClientBuilder, DefaultConfig, PairSigner, PolkadotExtrinsicParams};

#[subxt::subxt(runtime_metadata_path = "../artifacts/polkadot_metadata.scale")]
pub mod polkadot {}

#[tokio::main]
async fn main() -> Result<(), Box<dyn std::error::Error>> {
    tracing_subscriber::fmt::init();

    let signer = PairSigner::new(AccountKeyring::Alice.pair());

    let api = ClientBuilder::new()
        .build()
        .await?
        .to_runtime_api::<polkadot::RuntimeApi<DefaultConfig, PolkadotExtrinsicParams<DefaultConfig>>>();
<<<<<<< HEAD
    let hash = api
        .tx()
        .balances()
        .transfer(true, dest, 123_456_789_012_345)?
        .sign_and_submit_default(&signer)
        .await?;

    println!("Balance transfer extrinsic submitted: {}", hash);
=======

    // Submit the `transfer` extrinsic from Alice's account to Bob's.
    let dest = AccountKeyring::Bob.to_account_id().into();

    // Obtain an extrinsic, calling the "transfer" function in
    // the "balances" pallet.
    let extrinsic = api.tx().balances().transfer(dest, 123_456_789_012_345)?;

    // Sign and submit the extrinsic, returning its hash.
    let tx_hash = extrinsic.sign_and_submit_default(&signer).await?;

    println!("Balance transfer extrinsic submitted: {}", tx_hash);
>>>>>>> f97b8963

    Ok(())
}<|MERGE_RESOLUTION|>--- conflicted
+++ resolved
@@ -38,29 +38,21 @@
         .build()
         .await?
         .to_runtime_api::<polkadot::RuntimeApi<DefaultConfig, PolkadotExtrinsicParams<DefaultConfig>>>();
-<<<<<<< HEAD
-    let hash = api
-        .tx()
-        .balances()
-        .transfer(true, dest, 123_456_789_012_345)?
-        .sign_and_submit_default(&signer)
-        .await?;
-
-    println!("Balance transfer extrinsic submitted: {}", hash);
-=======
 
     // Submit the `transfer` extrinsic from Alice's account to Bob's.
     let dest = AccountKeyring::Bob.to_account_id().into();
 
     // Obtain an extrinsic, calling the "transfer" function in
     // the "balances" pallet.
-    let extrinsic = api.tx().balances().transfer(dest, 123_456_789_012_345)?;
+    let extrinsic = api
+        .tx()
+        .balances()
+        .transfer(true, dest, 123_456_789_012_345)?;
 
     // Sign and submit the extrinsic, returning its hash.
     let tx_hash = extrinsic.sign_and_submit_default(&signer).await?;
 
     println!("Balance transfer extrinsic submitted: {}", tx_hash);
->>>>>>> f97b8963
 
     Ok(())
 }