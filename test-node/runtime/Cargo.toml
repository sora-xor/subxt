--- conflicted
+++ resolved
@@ -15,11 +15,7 @@
 
 aura = { version = "2.0.0-rc4", default-features = false, package = "pallet-aura" }
 balances = { version = "2.0.0-rc4", default-features = false, package = "pallet-balances" }
-<<<<<<< HEAD
-frame-support = { version = "2.0.0-rc4", default-features = false, package = "frame-support" }
-=======
 frame-support = { version = "2.0.0-rc4", default-features = false }
->>>>>>> 4265dd6a
 grandpa = { version = "2.0.0-rc4", default-features = false, package = "pallet-grandpa" }
 randomness-collective-flip = { version = "2.0.0-rc4", default-features = false, package = "pallet-randomness-collective-flip" }
 sudo = { version = "2.0.0-rc4", default-features = false, package = "pallet-sudo" }
@@ -31,17 +27,6 @@
 sp-api = { version = "2.0.0-rc4", default-features = false }
 sp-block-builder = { default-features = false, version = "2.0.0-rc4" }
 sp-consensus-aura = { version = "0.8.0-rc4", default-features = false }
-<<<<<<< HEAD
-sp-core = { version = "2.0.0-rc4", default-features = false, package = "sp-core" }
-sp-inherents = { default-features = false, version = "2.0.0-rc4" }
-sp-io = { version = "2.0.0-rc4", default-features = false }
-sp-offchain = { version = "2.0.0-rc4", default-features = false }
-sp-runtime = { version = "2.0.0-rc4", default-features = false, package = "sp-runtime" }
-sp-session = { version = "2.0.0-rc4", default-features = false }
-sp-std = { version = "2.0.0-rc4", default-features = false }
-sp-transaction-pool = { version = "2.0.0-rc4", default-features = false, package = "sp-transaction-pool" }
-sp-version = { version = "2.0.0-rc4", default-features = false, package = "sp-version" }
-=======
 sp-core = { version = "2.0.0-rc4", default-features = false }
 sp-inherents = { default-features = false, version = "2.0.0-rc4" }
 sp-io = { version = "2.0.0-rc4", default-features = false }
@@ -51,7 +36,6 @@
 sp-std = { version = "2.0.0-rc4", default-features = false }
 sp-transaction-pool = { version = "2.0.0-rc4", default-features = false }
 sp-version = { version = "2.0.0-rc4", default-features = false }
->>>>>>> 4265dd6a
 
 [build-dependencies]
 wasm-builder-runner = { version = "1.0.6", package = "substrate-wasm-builder-runner" }
